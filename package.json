--- conflicted
+++ resolved
@@ -9,11 +9,7 @@
 		"db:migrate": "pnpm core prisma migrate dev",
 		"db:gen": "pnpm core prisma generate",
 		"lint": "turbo run lint",
-<<<<<<< HEAD
-		"format": "prettier --write \"**/*.{ts,tsx,md}\"",
-=======
 		"format": "prettier --write \"**/*.{ts,tsx,html,scss,json,yml,md}\"",
->>>>>>> f5e0666d
 		"desktop": "pnpm --filter @sd/desktop --",
 		"mobile": "pnpm --filter @sd/mobile -- ",
 		"web": "pnpm --filter @sd/web -- ",
@@ -27,10 +23,7 @@
 		"typecheck": "pnpm -r exec tsc"
 	},
 	"devDependencies": {
-<<<<<<< HEAD
-=======
 		"@trivago/prettier-plugin-sort-imports": "^3.2.0",
->>>>>>> f5e0666d
 		"prettier": "^2.6.2",
 		"turbo": "^1.2.4"
 	},
