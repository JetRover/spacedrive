--- conflicted
+++ resolved
@@ -1,8 +1,5 @@
-<<<<<<< HEAD
+import { keepPreviousData } from '@tanstack/react-query';
 import { Key, useEffect } from 'react';
-=======
-import { keepPreviousData } from '@tanstack/react-query';
->>>>>>> ea92383b
 import { Link } from 'react-router-dom';
 import { HardwareModel, useBridgeQuery, useLibraryQuery } from '@sd/client';
 import { useAccessToken, useLocale, useOperatingSystem } from '~/hooks';
