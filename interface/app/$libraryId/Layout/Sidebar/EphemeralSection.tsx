import { EjectSimple } from '@phosphor-icons/react';
import clsx from 'clsx';
import { useMemo } from 'react';
import { useBridgeQuery, useLibraryQuery } from '@sd/client';
import { Button, toast, tw } from '@sd/ui';
import { Icon, IconName } from '~/components';
import { useHomeDir } from '~/hooks/useHomeDir';

import SidebarLink from './Link';
import Section from './Section';
import { SeeMore } from './SeeMore';

const Name = tw.span`truncate`;

// TODO: This eject button does nothing!
const EjectButton = ({ className }: { className?: string }) => (
<<<<<<< HEAD
	<Button className={clsx('absolute right-[2px] !p-[5px]', className)} variant="subtle">
		<EjectSimple weight="fill" size={18} className="w-3 h-3 opacity-70" />
=======
	<Button
		className={clsx('absolute right-[2px] !p-[5px]', className)}
		variant="subtle"
		onClick={() => toast.info('Eject button coming soon')}
	>
		<EjectSimple weight="fill" size={18} className="h-3 w-3 opacity-70" />
>>>>>>> 5e3802a4
	</Button>
);

const SidebarIcon = ({ name }: { name: IconName }) => {
	return <Icon name={name} size={20} className="mr-1" />;
};

export const EphemeralSection = () => {
	const locations = useLibraryQuery(['locations.list']);

	const homeDir = useHomeDir();
	const volumes = useBridgeQuery(['volumes.list']);

	// this will return an array of location ids that are also volumes
	// { "/Mount/Point": 1, "/Mount/Point2": 2"}
	const locationIdsForVolumes = useMemo(() => {
		if (!locations.data || !volumes.data) return {};

		const volumePaths = volumes.data.map((volume) => volume.mount_points[0] ?? null);

		const matchedLocations = locations.data.filter((location) =>
			volumePaths.includes(location.path)
		);

		const locationIdsMap = matchedLocations.reduce(
			(acc, location) => {
				if (location.path) {
					acc[location.path] = location.id;
				}
				return acc;
			},
			{} as {
				[key: string]: number;
			}
		);

		return locationIdsMap;
	}, [locations.data, volumes.data]);

	const mountPoints = (volumes.data || []).flatMap((volume, volumeIndex) =>
		volume.mount_points.map((mountPoint, index) =>
			mountPoint !== homeDir.data
				? { type: 'volume', volume, mountPoint, volumeIndex, index }
				: null
		)
	);

	return (
<<<<<<< HEAD
		<>
			<Section name="Local">
				<SeeMore
					items={items}
					renderItem={(item, index) => {
						const locationId = locationIdsForVolumes[item.mountPoint ?? ''];

						if (item?.type === 'network') {
							return (
								<SidebarLink
									className="relative w-full group"
									to={`network/34`}
									key={index}
								>
									<SidebarIcon src={Globe} />
									<Name>Network</Name>
								</SidebarLink>
							);
						}

						if (item?.type === 'home') {
							return (
								<SidebarLink
									to={`ephemeral/0?path=${item.path}`}
									className="relative w-full border border-transparent group"
									key={index}
								>
									<SidebarIcon src={Home} />
									<Name>Home</Name>
								</SidebarLink>
							);
						}

						if (item?.type === 'volume') {
							const key = `${item.volumeIndex}-${item.index}`;
							const name =
								item.mountPoint === '/'
									? 'Root'
									: item.index === 0
									? item.volume.name
									: item.mountPoint;

							const toPath =
								locationId !== undefined
									? `location/${locationId}`
									: `ephemeral/${key}?path=${item.mountPoint}`;

							return (
								<SidebarLink
									to={toPath}
									key={key}
									className="relative w-full border border-transparent group"
								>
									<SidebarIcon
										src={
											item.volume.file_system === 'exfat'
												? SD
												: item.volume.name === 'Macintosh HD'
												? HDD
												: Drive
										}
									/>
									<Name>{name}</Name>
									{item.volume.disk_type === 'Removable' && <EjectButton />}
								</SidebarLink>
							);
						}

						return null; // This should never be reached, but is here to satisfy TypeScript
					}}
				/>
			</Section>
		</>
=======
		<Section name="Local">
			<SeeMore>
				<SidebarLink className="group relative w-full" to="network">
					<SidebarIcon name="Globe" />
					<Name>Network</Name>
				</SidebarLink>
				{homeDir.data && (
					<SidebarLink
						to={`ephemeral/0?path=${homeDir.data}`}
						className="group relative w-full border border-transparent"
					>
						<SidebarIcon name="Home" />
						<Name>Home</Name>
					</SidebarLink>
				)}
				{mountPoints.map((item) => {
					if (!item) return;

					const locationId = locationIdsForVolumes[item.mountPoint ?? ''];

					const key = `${item.volumeIndex}-${item.index}`;
					const name =
						item.mountPoint === '/'
							? 'Root'
							: item.index === 0
							? item.volume.name
							: item.mountPoint;
					const toPath =
						locationId !== undefined
							? `location/${locationId}`
							: `ephemeral/${key}?path=${item.mountPoint}`;
					return (
						<SidebarLink
							to={toPath}
							key={key}
							className="group relative w-full border border-transparent"
						>
							<SidebarIcon
								name={
									item.volume.file_system === 'exfat'
										? 'SD'
										: item.volume.name === 'Macintosh HD'
										? 'HDD'
										: 'Drive'
								}
							/>
							<Name>{name}</Name>
							{item.volume.disk_type === 'Removable' && <EjectButton />}
						</SidebarLink>
					);
				})}
			</SeeMore>
		</Section>
>>>>>>> 5e3802a4
	);
};<|MERGE_RESOLUTION|>--- conflicted
+++ resolved
@@ -14,17 +14,12 @@
 
 // TODO: This eject button does nothing!
 const EjectButton = ({ className }: { className?: string }) => (
-<<<<<<< HEAD
-	<Button className={clsx('absolute right-[2px] !p-[5px]', className)} variant="subtle">
-		<EjectSimple weight="fill" size={18} className="w-3 h-3 opacity-70" />
-=======
 	<Button
 		className={clsx('absolute right-[2px] !p-[5px]', className)}
 		variant="subtle"
 		onClick={() => toast.info('Eject button coming soon')}
 	>
-		<EjectSimple weight="fill" size={18} className="h-3 w-3 opacity-70" />
->>>>>>> 5e3802a4
+		<EjectSimple weight="fill" size={18} className="w-3 h-3 opacity-70" />
 	</Button>
 );
 
@@ -73,91 +68,16 @@
 	);
 
 	return (
-<<<<<<< HEAD
-		<>
-			<Section name="Local">
-				<SeeMore
-					items={items}
-					renderItem={(item, index) => {
-						const locationId = locationIdsForVolumes[item.mountPoint ?? ''];
-
-						if (item?.type === 'network') {
-							return (
-								<SidebarLink
-									className="relative w-full group"
-									to={`network/34`}
-									key={index}
-								>
-									<SidebarIcon src={Globe} />
-									<Name>Network</Name>
-								</SidebarLink>
-							);
-						}
-
-						if (item?.type === 'home') {
-							return (
-								<SidebarLink
-									to={`ephemeral/0?path=${item.path}`}
-									className="relative w-full border border-transparent group"
-									key={index}
-								>
-									<SidebarIcon src={Home} />
-									<Name>Home</Name>
-								</SidebarLink>
-							);
-						}
-
-						if (item?.type === 'volume') {
-							const key = `${item.volumeIndex}-${item.index}`;
-							const name =
-								item.mountPoint === '/'
-									? 'Root'
-									: item.index === 0
-									? item.volume.name
-									: item.mountPoint;
-
-							const toPath =
-								locationId !== undefined
-									? `location/${locationId}`
-									: `ephemeral/${key}?path=${item.mountPoint}`;
-
-							return (
-								<SidebarLink
-									to={toPath}
-									key={key}
-									className="relative w-full border border-transparent group"
-								>
-									<SidebarIcon
-										src={
-											item.volume.file_system === 'exfat'
-												? SD
-												: item.volume.name === 'Macintosh HD'
-												? HDD
-												: Drive
-										}
-									/>
-									<Name>{name}</Name>
-									{item.volume.disk_type === 'Removable' && <EjectButton />}
-								</SidebarLink>
-							);
-						}
-
-						return null; // This should never be reached, but is here to satisfy TypeScript
-					}}
-				/>
-			</Section>
-		</>
-=======
 		<Section name="Local">
 			<SeeMore>
-				<SidebarLink className="group relative w-full" to="network">
+				<SidebarLink className="relative w-full group" to="network">
 					<SidebarIcon name="Globe" />
 					<Name>Network</Name>
 				</SidebarLink>
 				{homeDir.data && (
 					<SidebarLink
 						to={`ephemeral/0?path=${homeDir.data}`}
-						className="group relative w-full border border-transparent"
+						className="relative w-full border border-transparent group"
 					>
 						<SidebarIcon name="Home" />
 						<Name>Home</Name>
@@ -183,7 +103,7 @@
 						<SidebarLink
 							to={toPath}
 							key={key}
-							className="group relative w-full border border-transparent"
+							className="relative w-full border border-transparent group"
 						>
 							<SidebarIcon
 								name={
@@ -201,6 +121,5 @@
 				})}
 			</SeeMore>
 		</Section>
->>>>>>> 5e3802a4
 	);
 };