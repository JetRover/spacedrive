--- conflicted
+++ resolved
@@ -127,19 +127,6 @@
   "debug_mode": "Modo de depuración",
   "debug_mode_description": "Habilitar funciones de depuración adicionales dentro de la aplicación.",
   "default": "Predeterminado",
-<<<<<<< HEAD
-=======
-  "descending": "Descendente",
-  "duration": "Duration",
-  "random": "Aleatorio",
-  "ipv4_listeners_error": "Error creating the IPv4 listeners. Please check your firewall settings!",
-  "ipv4_ipv6_listeners_error": "Error creating the IPv4 and IPv6 listeners. Please check your firewall settings!",
-  "ipv6": "redes IPv6",
-  "ipv6_description": "Permitir la comunicación entre pares mediante redes IPv6",
-  "ipv6_listeners_error": "Error creating the IPv6 listeners. Please check your firewall settings!",
-  "is": "es",
-  "is_not": "no es",
->>>>>>> 69412acc
   "default_settings": "Configuración por defecto",
   "delete": "Eliminar",
   "delete_dialog_title": "Eliminar {{prefix}} {{type}}",
@@ -371,12 +358,6 @@
   "local_locations": "Ubicaciones Locales",
   "local_node": "Nodo Local",
   "location": "Ubicación",
-<<<<<<< HEAD
-=======
-  "location_one": "Ubicación",
-  "location_many": "Locations",
-  "location_other": "Ubicaciones",
->>>>>>> 69412acc
   "location_connected_tooltip": "La ubicación está siendo vigilada en busca de cambios",
   "location_disconnected_tooltip": "La ubicación no está siendo vigilada en busca de cambios",
   "location_display_name_info": "El nombre de esta Ubicación, esto es lo que se mostrará en la barra lateral. No renombrará la carpeta real en el disco.",
