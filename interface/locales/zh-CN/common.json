--- conflicted
+++ resolved
@@ -554,18 +554,9 @@
   "spacedrive_account": "Spacedrive 账户",
   "spacedrive_cloud": "Spacedrive 云",
   "spacedrive_cloud_description": "Spacedrive 始终优先重视本地资源，但我们未来会提供可选的自有云服务。目前，身份验证仅用于反馈功能。",
-<<<<<<< HEAD
-  "spacedrop_visibility": "太空空投可见度",
-  "spacedrop_a_file": "使用 Spacedrop 传输文件",
-  "spacedrop_already_progress": "Spacedrop 已在进行中",
-  "spacedrop_contacts_only": "仅限联系人",
-  "spacedrop_disabled": "残疾人",
-  "spacedrop_everyone": "每个人",
-=======
   "spacedrop_a_file": "使用 Spacedrop 传输文件",
   "spacedrop_already_progress": "Spacedrop 已在进行中",
   "spacedrop_description": "与在您的网络上运行 Spacedrive 的设备即时共享。",
->>>>>>> 44478207
   "spacedrop_rejected": "Spacedrop 被拒绝",
   "square_thumbnails": "方形缩略图",
   "star_on_github": "在 GitHub 上送一个 star",
