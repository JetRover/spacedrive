{
  "about": "Hakkında",
  "about_vision_text": "Birçoğumuzun birden fazla bulut hesabı, yedeklenmemiş sürücüleri ve kaybolma riski taşıyan verileri var. Google Fotoğraflar ve iCloud gibi bulut hizmetlerine bağımlıyız, ancak sınırlı kapasiteyle ve hizmetler ile işletim sistemleri arasında neredeyse sıfır geçiş yapabilirlikle kısıtlanmış durumdayız. Fotoğraf albümleri bir cihaz ekosisteminde sıkışıp kalmamalı veya reklam verileri için kullanılmamalıdır. OS bağımsız, kalıcı ve kişisel olarak sahip olunmalıdır. Oluşturduğumuz veriler, bizden uzun süre yaşayacak mirasımızdır - verilerimiz üzerinde mutlak kontrol sağlamak için açık kaynak teknolojisi tek yoludur, sınırsız ölçekte.",
  "about_vision_title": "Vizyon",
  "accept": "Kabul Et",
  "accept_files": "Accept files",
  "accessed": "Erişildi",
  "account": "Hesap",
  "actions": "Eylemler",
  "add": "Ekle",
  "add_device": "Cihaz Ekle",
  "add_filter": "Filtre Ekle",
  "add_library": "Kütüphane Ekle",
  "add_location": "Konum Ekle",
  "add_location_description": "Favori konumlarınızı kişisel kütüphanenize ekleyerek Spacedrive deneyiminizi geliştirin, sorunsuz ve verimli dosya yönetimi için.",
  "add_location_overview_description": "Spacedrive'a yerel bir yol, birim veya ağ konumu bağlayın.",
  "add_location_tooltip": "Dizin olarak ekleyin",
  "add_locations": "Konumlar Ekle",
  "add_tag": "Etiket Ekle",
  "added_location": "Added Location {{name}}",
  "adding_location": "Adding Location {{name}}",
  "advanced_settings": "Gelişmiş Ayarlar",
  "album": "Album",
  "alias": "Alias",
  "all_jobs_have_been_cleared": "Tüm işler temizlendi.",
  "alpha_release_description": "Spacedrive'ı Alpha sürümünde denemeniz için heyecanlıyız, heyecan verici yeni özellikleri sergiliyoruz. Her ilk sürümde olduğu gibi, bu sürümde bazı hatalar içerebilir. Karşılaştığınız sorunları Discord kanalımızda bildirerek yardımcı olmanızı rica ediyoruz. Değerli geri bildirimleriniz, kullanıcı deneyimini geliştirmeye büyük katkıda bulunacak.",
  "alpha_release_title": "Alfa Sürümü",
  "app_crashed": "APP CRASHED",
  "app_crashed_description": "We're past the event horizon...",
  "appearance": "Görünüm",
  "appearance_description": "İstemcinizin görünümünü değiştirin.",
  "apply": "Başvurmak",
  "archive": "Arşiv",
  "archive_coming_soon": "Arşivleme konumları yakında geliyor...",
  "archive_info": "Verileri Kütüphane'den arşiv olarak çıkarın, Konum klasör yapısını korumak için kullanışlıdır.",
  "are_you_sure": "Emin misiniz?",
  "ascending": "Yükselen",
  "ask_spacedrive": "Spacedrive'a sor",
  "assign_tag": "Etiket Ata",
  "audio": "Audio",
  "audio_preview_not_supported": "Ses önizlemesi desteklenmiyor.",
  "back": "Geri",
  "backups": "Yedeklemeler",
  "backups_description": "Spacedrive veritabanı yedeklerinizi yönetin.",
  "blur_effects": "Bulanıklaştırma Efektleri",
  "blur_effects_description": "Bazı bileşenlere bulanıklaştırma efekti uygulanacak.",
  "book": "book",
  "cancel": "İptal",
  "cancel_selection": "Seçimi iptal et",
  "celcius": "Santigrat",
  "change": "Değiştir",
  "change_view_setting_description": "Varsayılan gezgin görünümünü değiştirme",
  "changelog": "Değişiklikler",
  "changelog_page_description": "Yaptığımız havalı yeni özellikleri görün",
  "changelog_page_title": "Değişiklikler",
  "chapters": "Chapters",
  "checksum": "Kontrol Toplamı",
  "clear_finished_jobs": "Biten işleri temizle",
  "click_to_hide": "Gizlemek için tıklayın",
  "click_to_lock": "Kilitlemek için tıklayın",
  "client": "İstemci",
  "close": "Kapat",
  "close_command_palette": "Komut paletini kapat",
  "close_current_tab": "Geçerli sekmeyi kapat",
  "cloud": "Bulut",
  "cloud_drives": "Bulut Sürücüler",
  "clouds": "Bulutlar",
  "code": "Code",
  "collection": "Collection",
  "color": "Renk",
  "coming_soon": "Yakında",
  "compress": "Sıkıştır",
  "config": "Config",
  "configure_location": "Konumu Yapılandır",
  "confirm": "Confirm",
  "connect_cloud": "Bir bulut bağlayın",
  "connect_cloud_description": "Bulut hesaplarınızı Spacedrive'a bağlayın.",
  "connect_device": "Bir cihaz bağlayın",
  "connect_device_description": "Spacedrive tüm cihazlarınızda en iyi şekilde çalışır.",
  "connected": "Bağlı",
  "contacts": "Kişiler",
  "contacts_description": "Kişilerinizi Spacedrive'da yönetin.",
  "contains": "içerir",
  "content_id": "İçerik ID",
  "continue": "Devam Et",
  "convert_to": "Dönüştür",
  "coordinates": "Koordinatlar",
  "copied": "Kopyalandı",
  "copy": "Kopyala",
  "copy_as_path": "Yolu kopyala",
  "copy_object": "Nesneyi kopyala",
  "copy_path_to_clipboard": "Yolu panoya kopyala",
  "copy_success": "Öğeler kopyalandı",
  "create": "Oluştur",
  "create_file_error": "Dosya oluşturulurken hata oluştu",
  "create_file_success": "Yeni dosya oluşturuldu: {{name}}",
  "create_folder_error": "Klasör oluşturulurken hata oluştu",
  "create_folder_success": "Yeni klasör oluşturuldu: {{name}}",
  "create_library": "Kütüphane Oluştur",
  "create_library_description": "Kütüphaneler güvenli, cihaz içi bir veritabanıdır. Dosyalarınız olduğu yerde kalır, Kütüphane onları kataloglar ve tüm Spacedrive ile ilgili verileri depolar.",
  "create_location": "Create Location",
  "create_new_library": "Yeni kütüphane oluştur",
  "create_new_library_description": "Kütüphaneler güvenli, cihaz içi bir veritabanıdır. Dosyalarınız olduğu yerde kalır, Kütüphane onları kataloglar ve tüm Spacedrive ile ilgili verileri depolar.",
  "create_new_tag": "Yeni Etiket Oluştur",
  "create_new_tag_description": "Bir ad ve renk seçin.",
  "create_tag": "Etiket Oluştur",
  "created": "Oluşturuldu",
  "creating_library": "Kütüphane oluşturuluyor...",
  "creating_your_library": "Kütüphaneniz oluşturuluyor",
  "current": "Mevcut",
  "current_directory": "Mevcut Dizin",
  "current_directory_with_descendants": "Alt Dizinler Dahil Mevcut Dizin",
  "custom": "Özel",
  "cut": "Kes",
  "cut_object": "Nesneyi kes",
  "cut_success": "Öğeleri kes",
  "dark": "Karanlık",
  "data_folder": "Veri Klasörü",
  "database": "Database",
  "date_accessed": "Erişilen tarih",
  "date_created": "tarih oluşturuldu",
  "date_indexed": "Dizine Eklenme Tarihi",
  "date_modified": "Değiştirilme tarihi",
  "date_taken": "Alınan Tarih",
  "date_time_format": "Tarih ve Saat Formatı",
  "date_time_format_description": "Spacedrive'da görüntülenen tarih biçimini seçme",
  "debug_mode": "Hata Ayıklama Modu",
  "debug_mode_description": "Uygulama içinde ek hata ayıklama özelliklerini etkinleştir.",
  "default": "Varsayılan",
<<<<<<< HEAD
=======
  "descending": "Alçalma",
  "duration": "Duration",
  "random": "Rastgele",
  "ipv4_listeners_error": "Error creating the IPv4 listeners. Please check your firewall settings!",
  "ipv4_ipv6_listeners_error": "Error creating the IPv4 and IPv6 listeners. Please check your firewall settings!",
  "ipv6": "IPv6 ağı",
  "ipv6_description": "IPv6 ağını kullanarak eşler arası iletişime izin verin",
  "ipv6_listeners_error": "Error creating the IPv6 listeners. Please check your firewall settings!",
  "is": "o",
  "is_not": "değil",
>>>>>>> 69412acc
  "default_settings": "Varsayılan ayarları",
  "delete": "Sil",
  "delete_dialog_title": "{{prefix}} {{type}} Sil",
  "delete_forever": "Tamamen Sil",
  "delete_info": "Bu, diskteki gerçek klasörü silmeyecek. Önizleme medyası silinecek.",
  "delete_library": "Kütüphaneyi Sil",
  "delete_library_description": "Bu kalıcıdır, dosyalarınız silinmeyecek, sadece Spacedrive kütüphanesi silinecek.",
  "delete_location": "Konumu Sil",
  "delete_location_description": "Bir konumu silmek, Spacedrive veritabanından ilişkili tüm dosyaları da kaldıracaktır, dosyalar kendileri silinmez.",
  "delete_object": "Nesneyi sil",
  "delete_rule": "Kuralı Sil",
  "delete_rule_confirmation": "Are you sure you want to delete this rule?",
  "delete_tag": "Etiketi Sil",
  "delete_tag_description": "Bu etiketi silmek istediğinizden emin misiniz? Bu geri alınamaz ve etiketli dosyalar bağlantısız kalacak.",
  "delete_warning": "Bu, {{type}}'ınızı sonsuza dek silecek, henüz çöp kutumuz yok...",
  "descending": "Alçalma",
  "description": "Açıklama",
  "deselect": "Seçimi Kaldır",
  "details": "Detaylar",
  "devices": "Cihazlar",
  "devices_coming_soon_tooltip": "Yakında geliyor! Bu alfa sürümü kütüphane senkronizasyonunu içermiyor, çok yakında hazır olacak.",
  "dialog": "İletişim kutusu",
  "dialog_shortcut_description": "Eylemler ve işlemler gerçekleştirmek için",
  "direction": "Yön",
  "directories": "directories",
  "directory": "directory",
  "disabled": "Devre Dışı",
  "disconnected": "Bağlantı kesildi",
  "display_formats": "Görüntüleme Formatları",
  "display_name": "Görünen İsim",
  "distance": "Mesafe",
  "do_the_thing": "Do the thing",
  "document": "Document",
  "done": "Tamam",
  "dont_have_any": "Looks like you don't have any!",
  "dont_show_again": "Tekrar gösterme",
  "dotfile": "Dotfile",
  "double_click_action": "Çift tıklama eylemi",
  "download": "İndir",
  "downloading_update": "Güncelleme İndiriliyor",
  "drag_to_resize": "Boyutlandırmak için sürükleyin",
  "duplicate": "Kopyala",
  "duplicate_object": "Nesneyi çoğalt",
  "duplicate_success": "Öğeler kopyalandı",
  "edit": "Düzenle",
  "edit_library": "Kütüphaneyi Düzenle",
  "edit_location": "Konumu Düzenle",
  "empty_file": "Boş dosya",
  "enable_networking": "Ağı Etkinleştir",
  "enable_networking_description": "Düğümünüzün etrafınızdaki diğer Spacedrive düğümleriyle iletişim kurmasına izin verin.",
  "enable_networking_description_required": "Kütüphane senkronizasyonu veya Spacedrop için gereklidir!",
  "encrypt": "Şifrele",
  "encrypt_library": "Kütüphaneyi Şifrele",
  "encrypt_library_coming_soon": "Kütüphane şifreleme yakında geliyor",
  "encrypt_library_description": "Bu kütüphane için şifrelemeyi etkinleştirin, bu sadece Spacedrive veritabanını şifreler, dosyaların kendisini değil.",
  "encrypted": "Encrypted",
  "ends_with": "ends with",
  "ephemeral_notice_browse": "Dosyalarınızı ve klasörlerinizi doğrudan cihazınızdan göz atın.",
  "ephemeral_notice_consider_indexing": "Daha hızlı ve daha verimli bir keşif için yerel konumlarınızı indekslemeyi düşünün.",
  "equals": "o",
  "erase": "Sil",
  "erase_a_file": "Bir dosyayı sil",
  "erase_a_file_description": "Silme ayarlarınızı yapılandırın.",
  "error": "Hata",
  "error_loading_original_file": "Orijinal dosya yüklenirken hata",
  "error_message": "Error: {{error}}.",
  "executable": "Executable",
  "expand": "Genişlet",
  "explorer": "Gezgin",
  "explorer_settings": "Gezgin ayarları",
  "explorer_shortcut_description": "Dosya sistemiyle gezinmek ve etkileşimde bulunmak için",
  "explorer_view": "Gezgin görünümü",
  "export": "Dışa Aktar",
  "export_library": "Kütüphaneyi Dışa Aktar",
  "export_library_coming_soon": "Kütüphaneyi dışa aktarma yakında geliyor",
  "export_library_description": "Bu kütüphaneyi bir dosya olarak dışa aktar.",
  "extension": "Uzatma",
  "extensions": "Uzantılar",
  "extensions_description": "Bu istemcinin işlevselliğini genişletmek için uzantıları yükleyin.",
  "fahrenheit": "Fahrenheit",
  "failed_to_add_location": "Failed to add location",
  "failed_to_cancel_job": "İş iptal edilemedi.",
  "failed_to_clear_all_jobs": "Tüm işler temizlenemedi.",
  "failed_to_copy_file": "Dosya kopyalanamadı",
  "failed_to_copy_file_path": "Dosya yolu kopyalanamadı",
  "failed_to_cut_file": "Dosya kesilemedi",
  "failed_to_delete_rule": "Failed to delete rule",
  "failed_to_download_update": "Güncelleme indirme başarısız",
  "failed_to_duplicate_file": "Dosya kopyalanamadı",
  "failed_to_generate_checksum": "Kontrol toplamı oluşturulamadı",
  "failed_to_generate_labels": "Etiketler oluşturulamadı",
  "failed_to_generate_thumbnails": "Küçük resimler oluşturulamadı",
  "failed_to_load_tags": "Etiketler yüklenemedi",
  "failed_to_open_file_body": "Couldn't open file, due to an error: {{error}}",
  "failed_to_open_file_title": "Failed to open file",
  "failed_to_open_file_with": "Failed to open file, with: {{data}}",
  "failed_to_pause_job": "İş duraklatılamadı.",
  "failed_to_reindex_location": "Konum yeniden indekslenemedi",
  "failed_to_remove_file_from_recents": "Dosya son kullanılanlardan kaldırılamadı",
  "failed_to_remove_job": "İş kaldırılamadı.",
  "failed_to_rename_file": "Could not rename {{oldName}} to {{newName}}",
  "failed_to_rescan_location": "Konum tekrar taranamadı",
  "failed_to_resume_job": "İş devam ettirilemedi.",
  "failed_to_update_location_settings": "Konum ayarları güncellenemedi",
  "favorite": "Favori",
  "favorites": "Favoriler",
  "feedback": "Geribildirim",
  "feedback_is_required": "Geribildirim gereklidir",
  "feedback_login_description": "Giriş yapmak, geribildiriminize yanıt vermemizi sağlar",
  "feedback_placeholder": "Geribildiriminiz...",
  "feedback_toast_error_message": "Geribildiriminizi gönderirken bir hata oluştu. Lütfen tekrar deneyin.",
  "file": "file",
  "file_already_exist_in_this_location": "Dosya bu konumda zaten mevcut",
  "file_from": "File {{file}} from {{name}}",
  "file_indexing_rules": "Dosya İndeksleme Kuralları",
  "file_picker_not_supported": "File picker not supported on this platform",
  "files": "files",
  "filter": "Filtre",
  "filters": "Filtreler",
  "folder": "Folder",
  "font": "Font",
  "for_library": "For library {{name}}",
  "forward": "İleri",
  "free_of": "ücretsiz",
  "from": "gelen",
  "full_disk_access": "Tam Disk Erişimi",
  "full_disk_access_description": "En iyi deneyimi sağlamak için dosyalarınızı indekslemek üzere diskinize erişmemiz gerekiyor. Dosyalarınız yalnızca size açık.",
  "full_reindex": "Tam Yeniden İndeksleme",
  "full_reindex_info": "Bu Konumun tam taramasını gerçekleştirin.",
  "general": "Genel",
  "general_settings": "Genel Ayarlar",
  "general_settings_description": "Bu müşteriye ilişkin genel ayarlar.",
  "general_shortcut_description": "Genel kullanım kısayolları",
  "generatePreviewMedia_label": "Bu Konum için önizleme medyası oluştur",
  "generate_checksums": "Kontrol Toplamları Oluştur",
  "go_back": "Geri Dön",
  "go_to_labels": "Etiketlere git",
  "go_to_location": "Konuma git",
  "go_to_overview": "Genel bakışa git",
  "go_to_recents": "Son aramalara git",
  "go_to_settings": "Ayarlara git",
  "go_to_tag": "Etikete git",
  "got_it": "Anladım",
  "grid_gap": "Boşluk",
  "grid_view": "Izgara Görünümü",
  "grid_view_notice_description": "Dosyalarınıza Izgara Görünümü ile görsel bir genel bakış alın. Bu görünüm dosya ve klasörlerinizi küçük resim görüntüleri olarak gösterir, aradığınız dosyayı hızlıca tanımlamanızı sağlar.",
  "hidden": "Gizli",
  "hidden_label": "Konumun ve içeriğinin özet kategorilerde, aramalarda ve etiketlerde görünmesini engeller, 'Gizli öğeleri göster' etkinleştirilmedikçe.",
  "hide_in_library_search": "Kütüphane aramasında gizle",
  "hide_in_library_search_description": "Bu etiketle olan dosyaları kütüphanenin tamamında yapılan aramalarda sonuçlardan gizle.",
  "hide_in_sidebar": "Kenar çubuğunda gizle",
  "hide_in_sidebar_description": "Bu etiketin uygulamanın kenar çubuğunda gösterilmesini engelle.",
  "hide_location_from_view": "Konumu ve içeriğini görünümden gizle",
  "hide_sidebar": "Kenar çubuğunu gizle",
  "home": "Ev",
  "hosted_locations": "Hosted Locations",
  "hosted_locations_description": "Augment your local storage with our cloud!",
  "icon_size": "Simge boyutu",
  "image": "Image",
  "image_labeler_ai_model": "Resim etiket tanıma AI modeli",
  "image_labeler_ai_model_description": "Resimlerdeki nesneleri tanımak için kullanılan model. Daha büyük modeller daha doğru ancak daha yavaştır.",
  "import": "İçe Aktar",
  "incoming_spacedrop": "Incoming Spacedrop",
  "indexed": "İndekslenmiş",
  "indexed_new_files": "Indexed new files {{name}}",
  "indexer_rule_reject_allow_label": "Varsayılan olarak, bir indeksleyici kuralı Red listesi olarak işlev görür ve kriterlerine uyan tüm dosyaları hariç tutar. Bu seçeneği etkinleştirerek onu bir İzin listesine dönüştürebilirsiniz, böylece yalnızca belirli kurallarını karşılayan dosyaları indeksler.",
  "indexer_rules": "İndeksleyici Kuralları",
  "indexer_rules_error": "Error while retrieving indexer rules",
  "indexer_rules_info": "Globları kullanarak göz ardı edilecek yolları belirtmenize olanak tanır.",
  "indexer_rules_not_available": "No indexer rules available",
  "install": "Yükle",
  "install_update": "Güncellemeyi Yükle",
  "installed": "Yüklendi",
  "ipv4_ipv6_listeners_error": "Error creating the IPv4 and IPv6 listeners. Please check your firewall settings!",
  "ipv4_listeners_error": "Error creating the IPv4 listeners. Please check your firewall settings!",
  "ipv6": "IPv6 ağı",
  "ipv6_description": "IPv6 ağını kullanarak eşler arası iletişime izin verin",
  "ipv6_listeners_error": "Error creating the IPv6 listeners. Please check your firewall settings!",
  "is": "o",
  "is_not": "değil",
  "item": "item",
  "item_size": "Öğe Boyutu",
  "item_with_count_one": "{{count}} madde",
  "item_with_count_other": "{{count}} maddeler",
  "item_with_count_two": "",
  "items": "items",
  "job_has_been_canceled": "İş iptal edildi.",
  "job_has_been_paused": "İş duraklatıldı.",
  "job_has_been_removed": "İş kaldırıldı.",
  "job_has_been_resumed": "İş devam ettirildi.",
  "join": "Katıl",
  "join_discord": "Discord'a Katıl",
  "join_library": "Kütüphaneye Katıl",
  "join_library_description": "Kütüphaneler güvenli, cihaz içi bir veritabanıdır. Dosyalarınız yerinde kalır, Kütüphane onları kataloglar ve tüm Spacedrive ile ilgili verileri saklar.",
  "key": "Anahtar",
  "key_manager": "Anahtar Yöneticisi",
  "key_manager_description": "Şifreleme anahtarları oluştur, anahtarlarınızı tak ve çıkararak dosyalarınızın uçuşta şifresini çözün.",
  "keybinds": "Tuş Bağlamaları",
  "keybinds_description": "İstemci tuş bağlamalarını görüntüleyin ve yönetin",
  "keys": "Anahtarlar",
  "kilometers": "Kilometreler",
  "kind": "Tip",
  "kind_one": "Tip",
  "kind_other": "Türleri",
  "label": "Etiket",
  "labels": "Etiketler",
  "language": "Dil",
  "language_description": "Spacedrive arayüzünün dilini değiştirin",
  "learn_more": "Learn More",
  "learn_more_about_telemetry": "Telemetri hakkında daha fazla bilgi edinin",
  "less": "less",
  "libraries": "Kütüphaneler",
  "libraries_description": "Veritabanı tüm kütüphane verilerini ve dosya metaverilerini içerir.",
  "library": "Kütüphane",
  "library_db_size": "Dizin boyutu",
  "library_db_size_description": "Kütüphane veritabanının boyutu.",
  "library_name": "Kütüphane adı",
  "library_overview": "Kütüphane Genel Bakışı",
  "library_settings": "Kütüphane Ayarları",
  "library_settings_description": "Şu anda aktif olan kütüphane ile ilgili genel ayarlar.",
  "light": "Işık",
  "link": "Link",
  "list_view": "Liste Görünümü",
  "list_view_notice_description": "Dosyalarınızın ve klasörlerinizin arasında kolayca gezinmek için Liste Görünümünü kullanın. Bu görünüm dosyalarınızı basit, düzenli bir liste formatında gösterir, ihtiyacınız olan dosyalara hızla ulaşıp onlara erişmenizi sağlar.",
  "loading": "Yükleniyor",
  "local": "Yerel",
  "local_locations": "Yerel Konumlar",
  "local_node": "Yerel Düğüm",
  "location": "Konum",
  "location_connected_tooltip": "Konum değişiklikler için izleniyor",
  "location_disconnected_tooltip": "Konum değişiklikler için izlenmiyor",
  "location_display_name_info": "Bu Konumun adı, kenar çubuğunda gösterilecek olan budur. Diskteki gerçek klasörü yeniden adlandırmaz.",
  "location_empty_notice_message": "Burada dosya bulunamadı",
  "location_is_already_linked": "Konum zaten bağlantılı",
  "location_one": "Konum",
  "location_other": "Konumlar",
  "location_path_info": "Bu Konumun yolu, dosyaların disk üzerinde saklandığı yerdir.",
  "location_type": "Konum Türü",
  "location_type_managed": "Spacedrive sizin için dosyaları sıralar. Eğer Konum boş değilse, bir \"spacedrive\" klasörü oluşturulacak.",
  "location_type_normal": "İçerik olduğu gibi indekslenecek, yeni dosyalar otomatik olarak sıralanmayacak.",
  "location_type_replica": "Bu Konum başka birinin kopyasıdır, içeriği otomatik olarak senkronize edilecektir.",
  "locations": "Konumlar",
  "locations_description": "Depolama konumlarınızı yönetin.",
  "lock": "Kilitle",
  "lock_sidebar": "Kenar çubuğunu kilitle",
  "log_in": "Giriş yapmak",
  "log_in_with_browser": "Tarayıcı ile Giriş Yap",
  "log_out": "Çıkış Yap",
  "logged_in_as": "{{email}} olarak giriş yapıldı",
  "logging_in": "Giriş...",
  "logout": "Çıkış Yap",
  "manage_library": "Kütüphaneyi Yönet",
  "managed": "Yönetilen",
  "media": "Medya",
  "media_view": "Medya Görünümü",
  "media_view_context": "Medya Görünümü Bağlamı",
  "media_view_notice_description": "Fotoğrafları ve videoları kolayca keşfedin, Medya Görünümü alt dizinler dahil olmak üzere mevcut konumdan itibaren sonuçları gösterecektir.",
  "meet_contributors_behind_spacedrive": "Spacedrive'ın arkasındaki katkıda bulunanlarla tanışın",
  "meet_title": "{{title}} ile Tanışın",
  "mesh": "Mesh",
  "miles": "Mil",
  "mode": "Mod",
  "modified": "Değiştirildi",
  "more": "Daha fazla",
  "more_actions": "Daha fazla eylem...",
  "more_info": "Daha fazla bilgi",
  "move_back_within_quick_preview": "Hızlı önizleme içinde geri git",
  "move_files": "Dosyaları Taşı",
  "move_forward_within_quick_preview": "Hızlı önizleme içinde ileri git",
  "move_to_trash": "Çöp kutusuna taşıyın",
  "my_sick_location": "My sick location",
  "name": "Ad",
  "navigate_back": "Geri git",
  "navigate_backwards": "Geri git",
  "navigate_files_downwards": "Dosyalara aşağı doğru gezin",
  "navigate_files_leftwards": "Dosyalara sola doğru gezin",
  "navigate_files_rightwards": "Dosyalara sağa doğru gezin",
  "navigate_files_upwards": "Dosyalara yukarı doğru gezin",
  "navigate_forward": "İleri git",
  "navigate_forwards": "İleri git",
  "navigate_to_settings_page": "Ayarlar sayfasına git",
  "network": "Ağ",
  "network_page_description": "Yerel Ağınızda diğer Spacedrive düğümleri burada görünecek, varsayılan işletim sistemi ağ bağlantıları ile birlikte.",
  "networking": "Ağ",
  "networking_error": "Error starting up networking!",
  "networking_port": "Ağ Portu",
  "networking_port_description": "Spacedrive'in Eşler Arası ağ iletişimi için kullanılacak port. Restriktif bir güvenlik duvarınız yoksa bunu devre dışı bırakmalısınız. İnternete açmayın!",
  "new": "Yeni",
  "new_folder": "Yeni Klasör",
  "new_library": "Yeni kütüphane",
  "new_location": "Yeni konum",
  "new_location_web_description": "Spacedrive'ın tarayıcı versiyonunu kullanıyorsanız, şimdilik uzak düğüme yerel bir dizinin mutlak URL'sini belirtmeniz gerekecek.",
  "new_tab": "Yeni Sekme",
  "new_tag": "Yeni etiket",
  "new_update_available": "Yeni Güncelleme Mevcut!",
  "no_apps_available": "No apps available",
  "no_favorite_items": "Favori öğe yok",
  "no_items_found": "hiç bir öğe bulunamadı",
  "no_jobs": "İş yok.",
  "no_labels": "Etiket yok",
  "no_nodes_found": "Spacedrive düğümleri bulunamadı.",
  "no_search_selected": "Arama Seçilmedi",
  "no_tag_selected": "Etiket Seçilmedi",
  "no_tags": "Etiket yok",
  "no_tags_description": "Herhangi bir etiket oluşturmadınız",
  "node_name": "Düğüm Adı",
  "nodes": "Düğümler",
  "nodes_description": "Bu kütüphaneye bağlı düğümleri yönetin. Bir düğüm, bir cihazda veya sunucuda çalışan Spacedrive'ın arka ucunun bir örneğidir. Her düğüm bir veritabanı kopyası taşır ve eşler arası bağlantılar üzerinden gerçek zamanlı olarak senkronize olur.",
  "none": "Hiçbiri",
  "normal": "Normal",
  "not_you": "Siz değil misiniz?",
  "note": "Note",
  "nothing_selected": "Nothing selected",
  "number_of_passes": "Geçiş sayısı",
  "object": "Nesne",
  "object_id": "Nesne ID",
  "offline": "Çevrimdışı",
  "online": "Çevrimiçi",
  "open": "Aç",
  "open_file": "Dosyayı Aç",
  "open_in_new_tab": "Yeni sekmede aç",
  "open_logs": "Open Logs",
  "open_new_location_once_added": "Yeni konum eklendikten sonra aç",
  "open_new_tab": "Yeni sekme aç",
  "open_object": "Nesneyi aç",
  "open_object_from_quick_preview_in_native_file_manager": "Hızlı önizlemedeki nesneyi yerel dosya yöneticisinde aç",
  "open_settings": "Ayarları Aç",
  "open_with": "İle aç",
  "opening_trash": "Opening Trash",
  "or": "VEYA",
  "overview": "Genel Bakış",
  "package": "Package",
  "page": "Sayfa",
  "page_shortcut_description": "Uygulamadaki farklı sayfalar",
  "pair": "Eşle",
  "pairing_with_node": "{{node}} ile eşleşiyor",
  "paste": "Yapıştır",
  "paste_object": "Nesneyi yapıştır",
  "paste_success": "Öğeler yapıştırıldı",
  "path": "Yol",
  "path_copied_to_clipboard_description": "{{location}} konumu için yol panoya kopyalandı.",
  "path_copied_to_clipboard_title": "Yol panoya kopyalandı",
  "path_to_save_do_the_thing": "Path to save when clicking 'Do the thing':",
  "paths": "Yollar",
  "pause": "Durdur",
  "peers": "Eşler",
  "people": "İnsanlar",
  "pin": "Toplu iğne",
  "please_select_emoji": "Please select an emoji",
  "prefix_a": "a",
  "preview_media_bytes": "Medya önizleme",
  "preview_media_bytes_description": "Küçük resimler gibi tüm önizleme medya dosyalarının toplam boyutu.",
  "privacy": "Gizlilik",
  "privacy_description": "Spacedrive gizlilik için tasarlandı, bu yüzden açık kaynaklı ve yerel ilkeliyiz. Bu yüzden hangi verilerin bizimle paylaşıldığı konusunda çok açık olacağız.",
  "quick_preview": "Hızlı Önizleme",
  "quick_rescan_started": "Quick rescan started",
  "quick_view": "Hızlı bakış",
  "random": "Rastgele",
  "recent_jobs": "Son İşler",
  "recents": "Son Kullanılanlar",
  "recents_notice_message": "Son kullanılanlar, bir dosyayı açtığınızda oluşturulur.",
  "regen_labels": "Etiketleri Yeniden Oluştur",
  "regen_thumbnails": "Küçük Resimleri Yeniden Oluştur",
  "regenerate_thumbs": "Küçük Resimleri Yeniden Oluştur",
  "reindex": "Yeniden İndeksle",
  "reject": "Reddet",
  "reject_files": "Reject files",
  "reload": "Yeniden Yükle",
  "remote_access": "Uzaktan erişimi etkinleştir",
  "remote_access_description": "Diğer düğümlerin doğrudan bu düğüme bağlanmasını etkinleştirin.",
  "remove": "Kaldır",
  "remove_from_recents": "Son Kullanılanlardan Kaldır",
  "rename": "Yeniden Adlandır",
  "rename_object": "Nesneyi yeniden adlandır",
  "replica": "Replika",
  "rescan": "Yeniden tara",
  "rescan_directory": "Dizini Yeniden Tara",
  "rescan_location": "Konumu Yeniden Tara",
  "reset": "Sıfırla",
  "reset_and_quit": "Reset & Quit App",
  "reset_confirmation": "Are you sure you want to reset Spacedrive? Your database will be deleted.",
  "reset_to_continue": "We detected you may have created your library with an older version of Spacedrive. Please reset it to continue using the app!",
  "reset_warning": "YOU WILL LOSE ANY EXISTING SPACEDRIVE DATA!",
  "resources": "Kaynaklar",
  "restore": "Geri Yükle",
  "resume": "Devam Ettir",
  "retry": "Yeniden Dene",
  "reveal_in_native_file_manager": "Yerel dosya yöneticisinde göster",
  "revel_in_browser": "{{browser}}'da Göster",
  "rules": "Rules",
  "running": "Çalışıyor",
  "save": "Kaydet",
  "save_changes": "Değişiklikleri Kaydet",
  "save_search": "Aramayı Kaydet",
  "save_spacedrop": "Save Spacedrop",
  "saved_searches": "Kaydedilen Aramalar",
  "screenshot": "Screenshot",
  "search": "Aramak",
  "search_extensions": "Arama uzantıları",
  "search_for_files_and_actions": "Dosyaları ve eylemleri arayın...",
  "search_locations": "Arama konumları",
  "secure_delete": "Güvenli sil",
  "security": "Güvenlik",
  "security_description": "İstemcinizi güvende tutun.",
  "see_less": "See less",
  "see_more": "See more",
  "send": "Gönder",
  "send_report": "Send Report",
  "settings": "Ayarlar",
  "setup": "Kurulum",
  "share": "Paylaş",
  "share_anonymous_usage": "Anonim kullanımı paylaş",
  "share_anonymous_usage_description": "Geliştiricilere uygulamayı iyileştirmelerine yardımcı olmak için tamamen anonim telemetri verilerini paylaşın",
  "share_bare_minimum": "Sadece en azını paylaş",
  "share_bare_minimum_description": "Yalnızca Spacedrive'ın aktif bir kullanıcısı olduğumu ve birkaç teknik ayrıntıyı paylaşın",
  "sharing": "Paylaşım",
  "sharing_description": "Kütüphanelerinize kimlerin erişim sağlayabileceğini yönetin.",
  "show_details": "Detayları Göster",
  "show_hidden_files": "Gizli Dosyaları Göster",
  "show_inspector": "Müfettişi Göster",
  "show_object_size": "Nesne Boyutunu Göster",
  "show_path_bar": "Yol Çubuğunu Göster",
  "show_slider": "Kaydırıcıyı Göster",
  "size": "Boyut",
  "size_b": "B",
  "size_gb": "GB",
  "size_kb": "kB",
  "size_mb": "MB",
  "size_tb": "TB",
  "skip_login": "Girişi Atla",
  "sort_by": "Sırala",
  "spacedrive_account": "Spacedrive Hesabı",
  "spacedrive_cloud": "Spacedrive Bulutu",
  "spacedrive_cloud_description": "Spacedrive her zaman yerel odaklıdır, ancak gelecekte kendi isteğe bağlı bulut hizmetlerimizi sunacağız. Şu anda kimlik doğrulama yalnızca Geri Bildirim özelliği için kullanılır, aksi takdirde gerekli değildir.",
  "spacedrop_a_file": "Bir Dosya Spacedropa",
  "spacedrop_already_progress": "Spacedrop zaten devam ediyor",
  "spacedrop_contacts_only": "Yalnızca Kişiler",
  "spacedrop_description": "Ağınızdaki cihazlarla veya Spacedrive Bulut'umuz olan herkesle anında paylaşın.",
  "spacedrop_disabled": "Engelli",
  "spacedrop_everyone": "Herkes",
  "spacedrop_rejected": "Spacedrop reddedildi",
  "spacedrop_visibility": "Spacedrop görünürlüğü",
  "square_thumbnails": "Kare Resimler",
  "star_on_github": "GitHub'da Yıldızla",
  "starts_with": "ile başlar",
  "start_time": "Start Time",
  "stop": "Durdur",
  "success": "Başarılı",
  "support": "Destek",
  "switch_to_grid_view": "Kılavuz görünümüne geç",
  "switch_to_list_view": "Liste görünümüne geç",
  "switch_to_media_view": "Medya görünümüne geç",
  "switch_to_next_tab": "Sonraki sekmeye geç",
  "switch_to_previous_tab": "Önceki sekmeye geç",
  "sync": "Senkronize Et",
  "syncPreviewMedia_label": "Bu Konum için ön izleme medyasını cihazlarınızla senkronize et",
  "sync_description": "Spacedrive'ın nasıl senkronize edileceğini yönetin.",
  "sync_with_library": "Kütüphane ile Senkronize Et",
  "sync_with_library_description": "Etkinleştirilirse tuş bağlamalarınız kütüphane ile senkronize edilecek, aksi takdirde yalnızca bu istemciye uygulanacak.",
  "system": "Sistem",
  "tag": "Etiket",
  "tag_one": "Etiket",
  "tag_other": "Etiketler",
  "tags": "Etiketler",
  "tags_description": "Etiketlerinizi yönetin.",
  "tags_notice_message": "Bu etikete atanan öğe yok.",
  "telemetry_description": "Uygulamayı iyileştirmek için geliştiricilere detaylı kullanım ve telemetri verisi sağlamak için AÇIK konumuna getirin. Yalnızca temel verileri göndermek için KAPALI konumuna getirin: faaliyet durumunuz, uygulama sürümü, çekirdek sürümü ve platform (örn., mobil, web veya masaüstü).",
  "telemetry_title": "Ek Telemetri ve Kullanım Verisi Paylaş",
  "temperature": "Sıcaklık",
  "text": "Text",
  "text_file": "Metin dosyası",
  "text_size": "Metin boyutu",
  "thank_you_for_your_feedback": "Geribildiriminiz için teşekkür ederiz!",
  "thumbnailer_cpu_usage": "Küçükresim Oluşturucunun CPU kullanımı",
  "thumbnailer_cpu_usage_description": "Küçükresim oluşturucunun arka planda işleme için ne kadar CPU kullanacağını sınırlayın.",
  "to": "için",
  "toggle_all": "Hepsini Değiştir",
  "toggle_command_palette": "Komut paletini değiştir",
  "toggle_hidden_files": "Gizli dosyaları aç/kapat",
  "toggle_image_slider_within_quick_preview": "Hızlı önizleme içinde resim kaydırıcısını aç/kapat",
  "toggle_inspector": "Denetleyiciyi aç/kapat",
  "toggle_job_manager": "İş yöneticisini aç/kapat",
  "toggle_metadata": "Meta verileri aç/kapat",
  "toggle_path_bar": "Yol çubuğunu aç/kapat",
  "toggle_quick_preview": "Hızlı önizlemeyi aç/kapat",
  "toggle_sidebar": "Kenar çubuğunu değiştir",
  "tools": "Aletler",
  "total_bytes_capacity": "Toplam kapasite",
  "total_bytes_capacity_description": "Kütüphaneye bağlı tüm düğümlerin toplam kapasitesi. Alfa sırasında yanlış değerler gösterebilir.",
  "total_bytes_free": "Boş alan",
  "total_bytes_free_description": "Kütüphaneye bağlı tüm düğümlerde boş alan mevcuttur.",
  "total_bytes_used": "Toplam kullanılan alan",
  "total_bytes_used_description": "Kütüphaneye bağlı tüm düğümlerde kullanılan toplam alan.",
  "trash": "Çöp",
  "type": "Tip",
  "ui_animations": "UI Animasyonları",
  "ui_animations_description": "Diyaloglar ve diğer UI elementleri açılırken ve kapanırken animasyon gösterecek.",
  "unknown": "Unknown",
  "unnamed_location": "İsimsiz Konum",
  "update": "Güncelleme",
  "update_downloaded": "Güncelleme İndirildi. Yüklemek için Spacedrive'ı yeniden başlatın",
  "updated_successfully": "Başarıyla güncellendi, şu anda {{version}} sürümündesiniz",
  "uploaded_file": "Uploaded file!",
  "usage": "Kullanım",
  "usage_description": "Kütüphanenizi kullanımı ve donanım bilgileri",
  "vaccum": "Vakum",
  "vaccum_library": "Vakum Kütüphanesi",
  "vaccum_library_description": "Gereksiz alanı boşaltmak için veritabanınızı yeniden paketleyin.",
  "value": "Değer",
  "version": "Sürüm {{version}}",
  "video": "Video",
  "video_preview_not_supported": "Video ön izlemesi desteklenmiyor.",
  "view_changes": "Değişiklikleri Görüntüle",
  "want_to_do_this_later": "Bunu daha sonra yapmak ister misiniz?",
  "web_page_archive": "Web Page Archive",
  "website": "Web Sitesi",
  "widget": "Widget",
  "with_descendants": "Torunlarla",
  "your_account": "Hesabınız",
  "your_account_description": "Spacedrive hesabınız ve bilgileri.",
  "your_local_network": "Yerel Ağınız",
  "your_privacy": "Gizliliğiniz",
  "zoom_in": "Yakınlaştır",
  "zoom_out": "Uzaklaştır"
}<|MERGE_RESOLUTION|>--- conflicted
+++ resolved
@@ -127,19 +127,6 @@
   "debug_mode": "Hata Ayıklama Modu",
   "debug_mode_description": "Uygulama içinde ek hata ayıklama özelliklerini etkinleştir.",
   "default": "Varsayılan",
-<<<<<<< HEAD
-=======
-  "descending": "Alçalma",
-  "duration": "Duration",
-  "random": "Rastgele",
-  "ipv4_listeners_error": "Error creating the IPv4 listeners. Please check your firewall settings!",
-  "ipv4_ipv6_listeners_error": "Error creating the IPv4 and IPv6 listeners. Please check your firewall settings!",
-  "ipv6": "IPv6 ağı",
-  "ipv6_description": "IPv6 ağını kullanarak eşler arası iletişime izin verin",
-  "ipv6_listeners_error": "Error creating the IPv6 listeners. Please check your firewall settings!",
-  "is": "o",
-  "is_not": "değil",
->>>>>>> 69412acc
   "default_settings": "Varsayılan ayarları",
   "delete": "Sil",
   "delete_dialog_title": "{{prefix}} {{type}} Sil",
